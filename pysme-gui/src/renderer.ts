--- conflicted
+++ resolved
@@ -1,522 +1,517 @@
-// This file is required by the index.html file and will
-// be executed in the renderer process for that window.
-// All of the Node.js APIs are available in this process.
-
-const { dialog } = require('electron').remote
-var fs = require('fs');
-var JSZip = require("jszip");
-const { Table } = require("apache-arrow");
-const { spawn } = require('child_process');
-const { join } = require('path');
-var tmp = require('tmp');
-const chokidar = require('chokidar');
-
-tmp.setGracefulCleanup();
-
-interface ZipObject {
-    name: string
-    async: Function
-}
-
-interface SmeFile {
-    [id: string]: any;
-}
-
-var sme: SmeFile;
-
-class SmeError {
-    constructor(public message: string) {
-    }
-}
-
-class EndianError extends SmeError { }
-class IdlError extends SmeError { }
-
-
-function checkEndian() {
-    var arrayBuffer = new ArrayBuffer(2);
-    var uint8Array = new Uint8Array(arrayBuffer);
-    var uint16array = new Uint16Array(arrayBuffer);
-    uint8Array[0] = 0xAA; // set first byte
-    uint8Array[1] = 0xBB; // set second byte
-    if (uint16array[0] === 0xBBAA) return true; // little endian
-    if (uint16array[0] === 0xAABB) return false; // big endian
-    else throw new Error("Something crazy just happened");
-}
-
-function load_json(text: string) {
-    var content = JSON.parse(text)
-    return content
-}
-
-async function load_npz(data: ArrayBuffer) {
-    var zip = await JSZip.loadAsync(data)
-    var length = 0
-    zip.forEach(() => length += 1)
-    var arr = Array.from({ length: length }, (v, i) => null)
-    zip.forEach((relative_path: string, zipEntry: ZipObject) => {
-        arr[Number(zipEntry.name.slice(4, -4))] = zipEntry;
-    })
-
-    for (let index = 0; index < length; index++) {
-        const element: ZipObject = arr[index];
-        var tmp: ArrayBuffer = await element.async("arraybuffer")
-        arr[index] = load_npy(tmp)
-    }
-    return arr
-}
-
-function create_array(data: ArrayBuffer, descr: string) {
-    var endian = (descr[0] == "<")
-    var floatiness = descr[1]
-    var bytenumber = Number(descr[2])
-
-    if ((descr[0] != "|") && (endian != checkEndian())) {
-        // TODO: flip endianness of data
-        throw new EndianError(`Endianess of datafile ${descr[0]} does not match machine Endianness`)
-    }
-
-    // new DataView(buffer).setFloat64(0, endian_flag)
-    if (floatiness == "f") {
-        // Floating point number
-        if (bytenumber == 4) {
-            return new Float32Array(data)
-        }
-        if (bytenumber == 8) {
-            return new Float64Array(data)
-        }
-        throw new Error(`Array is floating point, but the bytenumber ${bytenumber} is not supported`)
-    }
-    if (floatiness == "i") {
-        // signed integer
-        if (bytenumber == 2) {
-            return new Int16Array(data)
-        }
-        if (bytenumber == 4) {
-            return new Int32Array(data)
-        }
-        if (bytenumber == 8) {
-            return new BigInt64Array(data)
-        }
-        throw new Error(`Array is integer, but the bytenumber ${bytenumber} is not supported`)
-    }
-    if (floatiness == "b") {
-        if (bytenumber == 1) {
-            return new Int8Array(data)
-        }
-        throw new Error(`Array is byte, but the bytenumber ${bytenumber} is not supported`)
-    }
-    throw new Error(`Datatype ${floatiness} of the Array not understood`)
-}
-
-function load_npy(data: ArrayBuffer) {
-    var decoder = new TextDecoder()
-    var magic = data.slice(0, 6)
-    var major = new DataView(data, 6, 1).getUint8(0)
-    var minor = new DataView(data, 7, 1).getUint8(0)
-    var header_len = new DataView(data, 8, 2).getUint16(0, true)
-
-    var header = decoder.decode(data.slice(10, 10 + header_len)).trim().slice(1, -1)
-
-    var descr = header.match("'descr':(.*?),")[1].trim().slice(1, -1)
-    var fortran = eval(header.match("'fortran_order':(.*?),")[1].trim().toLowerCase())
-    var shape: number[] = eval(header.match("'shape': *(\(.*\)),")[1].trim().replace("(", "[").replace(")", "]"))
-
-    var arraydata = create_array(data.slice(10 + header_len), descr)
-    //TODO: shape and fortran_order
-
-    if (shape.length > 1) {
-        if (shape.length == 2) {
-            var nseg = shape[0]
-            var npoints = shape[1]
-            var arr = Array.from({ length: nseg }, (v, i) => {
-                return arraydata.slice(i * npoints, (i + 1) * npoints)
-            })
-            return arr
-        }
-        console.warn("Only 1D and 2D arrays at the moment, but got shape: " + shape)
-
-    }
-
-    return arraydata
-}
-
-function load_feather(data: ArrayBuffer) {
-    // console.warn("Linelist fileformat not working at the moment")
-    console.log("Loading Linelist")
-
-    var script_file = join(__dirname, "scripts/read_linelist.py")
-    var tmpin = tmp.fileSync({ postfix: ".txt" });
-    var tmpout = tmp.fileSync({ postfix: ".json" });
-
-    var promise = new Promise<string>((resolve, reject) => {
-        fs.writeFileSync(tmpin.name, new Uint8Array(data), { encoding: null })
-
-        var child = spawn("python", [script_file, tmpin.name, tmpout.name])
-
-        child.on('exit', (code: any, signal: any) => {
-            console.log(`child process exited with code ${code}`);
-            if (code == 0) {
-                var data = fs.readFileSync(tmpout.name, { encoding: "utf-8" })
-                var json = JSON.parse(data)
-                resolve(json)
-            } else {
-                reject(code)
-            }
-        });
-    })
-    return promise
-}
-
-async function load_file(filename: string) {
-    var promise = new Promise((resolve, reject) => {
-        fs.readFile(filename, (err: any, data: any) => {
-            if (err) {
-                reject(err.message)
-                return;
-            }
-            resolve(data)
-        })
-    });
-    try {
-        var data = await promise
-        var zip = await JSZip.loadAsync(data)
-    } catch (err) {
-        throw new IdlError(err.message)
-    }
-
-    var length = 0
-    zip.forEach(() => length += 1)
-    var arr = Array.from({ length: length }, (v, i) => null)
-    var i = 0
-    zip.forEach((relative_path: string, zipEntry: ZipObject) => {
-        arr[i] = zipEntry;
-        i += 1
-    })
-
-    var files: SmeFile = {}
-
-    for (let index = 0; index < length; index++) {
-        const element: ZipObject = arr[index];
-        const name = element.name;
-        switch (name.split(".")[1]) {
-            case "json":
-                files[name.slice(0, -5)] = load_json(await element.async("string"))
-                break;
-            case "npz":
-                files[name.slice(0, -4)] = await load_npz(await element.async("arraybuffer"))
-                break;
-            case "npy":
-                files[name.slice(0, -4)] = load_npy(await element.async("arraybuffer"))
-                break;
-            case "feather":
-                console.log(element.name)
-                files[name.slice(0, -8)] = await load_feather(await element.async("arraybuffer"))
-                break;
-            default:
-                console.log("File type not understood: " + name)
-                break;
-        }
-    }
-    return files
-}
-
-function determine_datatype(obj: any) {
-    if (obj.constructor == Object) return "dict"
-    if (Array.isArray(obj)) return "array"
-    if (obj instanceof Float64Array) return "<f8"
-    if (obj instanceof Float32Array) return "<f4"
-    if (obj instanceof Int8Array) return "|b1"
-    if (obj instanceof Int16Array) return "<i2"
-    if (obj instanceof Int32Array) return "<i4"
-    if (obj instanceof BigInt64Array) return "<i8"
-    if (obj instanceof ArrayBuffer) return "feather"
-    throw new Error(`Data type of ${obj} not recognised`)
-}
-
-function save_npy(obj: Float64Array, dtype: string) {
-    var encoder = new TextEncoder()
-    var magic = new Uint8Array([147, 78, 85, 77, 80, 89]) // "\x93NUMPY"
-    var major = new Uint8Array([1])
-    var minor = new Uint8Array([0])
-
-    var shape = obj.length
-    var header_str = `{'descr': '${dtype}', 'fortran_order': False, 'shape': (${shape},), }`
-    var total = (6 + 2 + 2 + header_str.length + 1) % 64
-    if (total != 0) total = 64 - total
-    header_str = header_str.padEnd(header_str.length + total) + "\n"
-    var header = encoder.encode(header_str)
-    var header_len = new Uint8Array((new Uint16Array([header.length])).buffer)
-
-    var arraydata = new Uint8Array(obj.buffer)
-
-    // TODO: combine everything into one big buffer
-    var buffer = new Uint8Array(6 + 2 + 2 + header.length + obj.buffer.byteLength)
-    buffer.set(magic)
-    buffer.set(major, 6)
-    buffer.set(minor, 7)
-    buffer.set(header_len, 8)
-    buffer.set(header, 10)
-    buffer.set(arraydata, 10 + header.length)
-    return buffer
-}
-
-async function save_npz(obj: Array<Float64Array>) {
-    var zip = JSZip()
-    for (let i = 0; i < obj.length; i++) {
-        const element = obj[i];
-        var name = `arr_${i}.npy`
-        var dtype = determine_datatype(element)
-        var buffer = save_npy(element, dtype)
-        zip.file(name, buffer)
-    }
-    var stream = await zip.generateAsync({ type: "arraybuffer" })
-    return stream
-}
-
-function save_feather(obj: ArrayBuffer) {
-    return obj
-}
-
-async function save_file(fname: string, sme: SmeFile) {
-    var zip = JSZip()
-
-    for (const key in sme) {
-        if (sme.hasOwnProperty(key)) {
-            const element = sme[key];
-            var dtype = determine_datatype(element)
-            var content: any = ""
-            var ending = "dat"
-            switch (dtype) {
-                case "dict":
-                    content = JSON.stringify(element)
-                    ending = "json"
-                    break;
-                case "array":
-                    // Save as npz
-                    content = await save_npz(element)
-                    ending = "npz"
-                    break;
-                case "<f8":
-                case "<f4":
-                case "|b1":
-                case "<i2":
-                case "<i4":
-                case "<i8":
-                    // save as npy
-                    content = save_npy(element, dtype)
-                    ending = "npy"
-                    break;
-                case "feather":
-                    content = save_feather(element)
-                    ending = "feather"
-                    break;
-                default:
-                    throw new Error(`No saving mechanism for given filetype ${dtype}`)
-                    break;
-            }
-            zip.file(`${key}.${ending}`, content)
-        }
-    }
-    // var content: ArrayBuffer
-    // fs.writeFile(fname, content, (err: Error) => { if (err) throw err; console.log("Saved file") })
-    zip
-        .generateNodeStream({ type: 'nodebuffer', streamFiles: true })
-        .pipe(fs.createWriteStream(fname))
-        .on('finish', function () {
-            // JSZip generates a readable stream with a "end" event,
-            // but is piped here in a writable stream which emits a "finish" event.
-            console.log("out.zip written.");
-        });
-}
-
-
-async function cast_to_little_endian(fname: string) {
-    var script_file = join(__dirname, "scripts/to_little_endian.py")
-    var tmpobj = tmp.fileSync({ postfix: ".sme" });
-    var fname_out: string = tmpobj.name;
-    console.log(fname_out)
-
-    var promise = new Promise<string>((resolve, reject) => {
-        var child = spawn("python", [script_file, fname, fname_out])
-
-        child.on('exit', (code: any, signal: any) => {
-            console.log(`child process exited with code ${code}`);
-            resolve(fname_out)
-        });
-    })
-
-    return promise
-}
-
-async function load_from_idl_file(fname: string) {
-    var script_file = join(__dirname, "scripts/from_idl_file.py")
-    var tmpobj = tmp.fileSync({ postfix: ".sme" });
-    var fname_out: string = tmpobj.name;
-    console.log(fname_out)
-
-    var promise = new Promise<string>((resolve, reject) => {
-        var child = spawn("python", [script_file, fname, fname_out])
-
-        child.on('exit', (code: any, signal: any) => {
-            console.log(`child process exited with code ${code}`);
-            resolve(fname_out)
-        });
-    })
-
-    return promise
-}
-
-var logDiv = document.getElementById('logDiv');
-async function synthesize_spectrum(sme: SmeFile) {
-    var script_file = join(__dirname, "scripts/synthesize_spectrum.py")
-    var tmpin = tmp.fileSync({ postfix: ".sme" });
-    var tmpout = tmp.fileSync({ postfix: ".sme" });
-    var tmplog = tmp.fileSync({ postfix: ".log", keep: true, dir: join(__dirname, "log") });
-
-    console.log("Watching file: " + tmplog.name)
-    const watcher = chokidar.watch(tmplog.name, { usePolling: true })
-    watcher.on('change', (path: any, stats: any) => {
-        // TODO: color the log
-        var log = fs.readFileSync(path, { encoding: "utf-8" })
-        logDiv.innerText = log;
-    });
-
-    var promise = new Promise<SmeFile>((resolve, reject) => {
-        save_file(tmpin.name, sme).then(() => {
-            var child = spawn("python", [script_file, tmpin.name, tmpout.name, "--log_file=" + tmplog.name])
-
-            child.on('exit', (code: any, signal: any) => {
-                console.log(`child process exited with code ${code}`);
-                if (code == 0) {
-                    load_file(tmpout.name).then(resolve)
-                } else {
-                    reject(code)
-                }
-            });
-        });
-    })
-
-    return promise
-}
-
-
-async function fit_spectrum(sme: SmeFile) {
-    var script_file = join(__dirname, "scripts/fit_spectrum.py")
-    var tmpin = tmp.fileSync({ postfix: ".sme" });
-    var tmpout = tmp.fileSync({ postfix: ".sme" });
-    var tmplog = tmp.fileSync({ postfix: ".log", keep: true, dir: join(__dirname, "log") });
-
-    console.log("Watching file: " + tmplog.name)
-    const watcher = chokidar.watch(tmplog.name, { usePolling: true })
-    watcher.on('change', (path: any, stats: any) => {
-        // TODO: color the log
-        var log = fs.readFileSync(path, { encoding: "utf-8" })
-        logDiv.innerText = log;
-    });
-
-    var promise = new Promise<SmeFile>((resolve, reject) => {
-        save_file(tmpin.name, sme).then(() => {
-            var child = spawn("python", [script_file, tmpin.name, tmpout.name, "teff", "monh", "logg", "--log_file=" + tmplog.name])
-
-            child.on('exit', (code: any, signal: any) => {
-                console.log(`child process exited with code ${code}`);
-                if (code == 0) {
-                    load_file(tmpout.name).then(resolve)
-                } else {
-                    reject(code)
-                }
-            });
-        });
-    })
-
-    return promise
-}
-
-async function get_pysme_version() {
-    var script_file = join(__dirname, "scripts/get_pysme_version.py")
-    var tmpout = tmp.fileSync({ postfix: ".txt" });
-
-    var promise = new Promise<string>((resolve, reject) => {
-        var child = spawn("python", [script_file, tmpout.name])
-
-        child.on('exit', (code: any, signal: any) => {
-            console.log(`child process exited with code ${code}`);
-            if (code == 0) {
-                var data = fs.readFileSync(tmpout.name, { encoding: "utf-8" })
-                resolve(data)
-            } else {
-                reject(code)
-            }
-        });
-    })
-    return promise
-}
-
-var ButtonLoad = document.getElementById("btn-load")
-ButtonLoad.addEventListener('click', async (event) => {
-    var out = await dialog.showOpenDialog({ properties: ["openFile"] })
-    if (!out.canceled) {
-        var fname = out.filePaths[0];
-        console.log("Opening new file: " + fname)
-        try {
-            console.log("Load file: " + fname)
-            sme = await load_file(fname)
-        } catch (err) {
-            // if error is big endian
-            console.error(err)
-            if (err instanceof EndianError) {
-                console.log("Casting file to little endian")
-                fname = await cast_to_little_endian(fname)
-                sme = await load_file(fname)
-            }
-            if (err instanceof IdlError) {
-                console.log("Loading IDL SME file")
-                fname = await load_from_idl_file(fname)
-                sme = await load_file(fname)
-            }
-        }
-        plot_sme(sme)
-    } else {
-        console.log("User did not select a file")
-    }
-})
-
-var ButtonSave = document.getElementById("btn-save")
-ButtonSave.addEventListener('click', async (event) => {
-    var out = await dialog.showSaveDialog({ properties: ["showOverwriteConfirmation"] })
-    if (!out.canceled) {
-        var fname = out.filePath
-        console.log("Saving to file: " + fname)
-        save_file(fname, sme)
-    } else {
-        console.log("User did not select a file")
-    }
-})
-
-var ButtonSynthesize = document.getElementById("btn-synthesize")
-ButtonSynthesize.addEventListener('click', async (event) => {
-    console.log("Start synthesizing")
-    try {
-        sme = await synthesize_spectrum(sme)
-        plot_sme(sme)
-    } catch (err) {
-        console.error(err)
-    }
-<<<<<<< HEAD
-})
-
-var ButtonFit = document.getElementById("btn-fit")
-ButtonFit.addEventListener('click', async (event) => {
-    console.log("Start fitting")
-    try {
-        sme = await fit_spectrum(sme)
-        plot_sme(sme)
-    } catch (err) {
-        console.error(err)
-    }
-})
-=======
-})
-
->>>>>>> 2832d770
+// This file is required by the index.html file and will
+// be executed in the renderer process for that window.
+// All of the Node.js APIs are available in this process.
+
+const { dialog } = require('electron').remote
+var fs = require('fs');
+var JSZip = require("jszip");
+const { Table } = require("apache-arrow");
+const { spawn } = require('child_process');
+const { join } = require('path');
+var tmp = require('tmp');
+const chokidar = require('chokidar');
+
+tmp.setGracefulCleanup();
+
+interface ZipObject {
+    name: string
+    async: Function
+}
+
+interface SmeFile {
+    [id: string]: any;
+}
+
+var sme: SmeFile;
+
+class SmeError {
+    constructor(public message: string) {
+    }
+}
+
+class EndianError extends SmeError { }
+class IdlError extends SmeError { }
+
+
+function checkEndian() {
+    var arrayBuffer = new ArrayBuffer(2);
+    var uint8Array = new Uint8Array(arrayBuffer);
+    var uint16array = new Uint16Array(arrayBuffer);
+    uint8Array[0] = 0xAA; // set first byte
+    uint8Array[1] = 0xBB; // set second byte
+    if (uint16array[0] === 0xBBAA) return true; // little endian
+    if (uint16array[0] === 0xAABB) return false; // big endian
+    else throw new Error("Something crazy just happened");
+}
+
+function load_json(text: string) {
+    var content = JSON.parse(text)
+    return content
+}
+
+async function load_npz(data: ArrayBuffer) {
+    var zip = await JSZip.loadAsync(data)
+    var length = 0
+    zip.forEach(() => length += 1)
+    var arr = Array.from({ length: length }, (v, i) => null)
+    zip.forEach((relative_path: string, zipEntry: ZipObject) => {
+        arr[Number(zipEntry.name.slice(4, -4))] = zipEntry;
+    })
+
+    for (let index = 0; index < length; index++) {
+        const element: ZipObject = arr[index];
+        var tmp: ArrayBuffer = await element.async("arraybuffer")
+        arr[index] = load_npy(tmp)
+    }
+    return arr
+}
+
+function create_array(data: ArrayBuffer, descr: string) {
+    var endian = (descr[0] == "<")
+    var floatiness = descr[1]
+    var bytenumber = Number(descr[2])
+
+    if ((descr[0] != "|") && (endian != checkEndian())) {
+        // TODO: flip endianness of data
+        throw new EndianError(`Endianess of datafile ${descr[0]} does not match machine Endianness`)
+    }
+
+    // new DataView(buffer).setFloat64(0, endian_flag)
+    if (floatiness == "f") {
+        // Floating point number
+        if (bytenumber == 4) {
+            return new Float32Array(data)
+        }
+        if (bytenumber == 8) {
+            return new Float64Array(data)
+        }
+        throw new Error(`Array is floating point, but the bytenumber ${bytenumber} is not supported`)
+    }
+    if (floatiness == "i") {
+        // signed integer
+        if (bytenumber == 2) {
+            return new Int16Array(data)
+        }
+        if (bytenumber == 4) {
+            return new Int32Array(data)
+        }
+        if (bytenumber == 8) {
+            return new BigInt64Array(data)
+        }
+        throw new Error(`Array is integer, but the bytenumber ${bytenumber} is not supported`)
+    }
+    if (floatiness == "b") {
+        if (bytenumber == 1) {
+            return new Int8Array(data)
+        }
+        throw new Error(`Array is byte, but the bytenumber ${bytenumber} is not supported`)
+    }
+    throw new Error(`Datatype ${floatiness} of the Array not understood`)
+}
+
+function load_npy(data: ArrayBuffer) {
+    var decoder = new TextDecoder()
+    var magic = data.slice(0, 6)
+    var major = new DataView(data, 6, 1).getUint8(0)
+    var minor = new DataView(data, 7, 1).getUint8(0)
+    var header_len = new DataView(data, 8, 2).getUint16(0, true)
+
+    var header = decoder.decode(data.slice(10, 10 + header_len)).trim().slice(1, -1)
+
+    var descr = header.match("'descr':(.*?),")[1].trim().slice(1, -1)
+    var fortran = eval(header.match("'fortran_order':(.*?),")[1].trim().toLowerCase())
+    var shape: number[] = eval(header.match("'shape': *(\(.*\)),")[1].trim().replace("(", "[").replace(")", "]"))
+
+    var arraydata = create_array(data.slice(10 + header_len), descr)
+    //TODO: shape and fortran_order
+
+    if (shape.length > 1) {
+        if (shape.length == 2) {
+            var nseg = shape[0]
+            var npoints = shape[1]
+            var arr = Array.from({ length: nseg }, (v, i) => {
+                return arraydata.slice(i * npoints, (i + 1) * npoints)
+            })
+            return arr
+        }
+        console.warn("Only 1D and 2D arrays at the moment, but got shape: " + shape)
+
+    }
+
+    return arraydata
+}
+
+function load_feather(data: ArrayBuffer) {
+    // console.warn("Linelist fileformat not working at the moment")
+    console.log("Loading Linelist")
+
+    var script_file = join(__dirname, "scripts/read_linelist.py")
+    var tmpin = tmp.fileSync({ postfix: ".txt" });
+    var tmpout = tmp.fileSync({ postfix: ".json" });
+
+    var promise = new Promise<string>((resolve, reject) => {
+        fs.writeFileSync(tmpin.name, new Uint8Array(data), { encoding: null })
+
+        var child = spawn("python", [script_file, tmpin.name, tmpout.name])
+
+        child.on('exit', (code: any, signal: any) => {
+            console.log(`child process exited with code ${code}`);
+            if (code == 0) {
+                var data = fs.readFileSync(tmpout.name, { encoding: "utf-8" })
+                var json = JSON.parse(data)
+                resolve(json)
+            } else {
+                reject(code)
+            }
+        });
+    })
+    return promise
+}
+
+async function load_file(filename: string) {
+    var promise = new Promise((resolve, reject) => {
+        fs.readFile(filename, (err: any, data: any) => {
+            if (err) {
+                reject(err.message)
+                return;
+            }
+            resolve(data)
+        })
+    });
+    try {
+        var data = await promise
+        var zip = await JSZip.loadAsync(data)
+    } catch (err) {
+        throw new IdlError(err.message)
+    }
+
+    var length = 0
+    zip.forEach(() => length += 1)
+    var arr = Array.from({ length: length }, (v, i) => null)
+    var i = 0
+    zip.forEach((relative_path: string, zipEntry: ZipObject) => {
+        arr[i] = zipEntry;
+        i += 1
+    })
+
+    var files: SmeFile = {}
+
+    for (let index = 0; index < length; index++) {
+        const element: ZipObject = arr[index];
+        const name = element.name;
+        switch (name.split(".")[1]) {
+            case "json":
+                files[name.slice(0, -5)] = load_json(await element.async("string"))
+                break;
+            case "npz":
+                files[name.slice(0, -4)] = await load_npz(await element.async("arraybuffer"))
+                break;
+            case "npy":
+                files[name.slice(0, -4)] = load_npy(await element.async("arraybuffer"))
+                break;
+            case "feather":
+                console.log(element.name)
+                files[name.slice(0, -8)] = await load_feather(await element.async("arraybuffer"))
+                break;
+            default:
+                console.log("File type not understood: " + name)
+                break;
+        }
+    }
+    return files
+}
+
+function determine_datatype(obj: any) {
+    if (obj.constructor == Object) return "dict"
+    if (Array.isArray(obj)) return "array"
+    if (obj instanceof Float64Array) return "<f8"
+    if (obj instanceof Float32Array) return "<f4"
+    if (obj instanceof Int8Array) return "|b1"
+    if (obj instanceof Int16Array) return "<i2"
+    if (obj instanceof Int32Array) return "<i4"
+    if (obj instanceof BigInt64Array) return "<i8"
+    if (obj instanceof ArrayBuffer) return "feather"
+    throw new Error(`Data type of ${obj} not recognised`)
+}
+
+function save_npy(obj: Float64Array, dtype: string) {
+    var encoder = new TextEncoder()
+    var magic = new Uint8Array([147, 78, 85, 77, 80, 89]) // "\x93NUMPY"
+    var major = new Uint8Array([1])
+    var minor = new Uint8Array([0])
+
+    var shape = obj.length
+    var header_str = `{'descr': '${dtype}', 'fortran_order': False, 'shape': (${shape},), }`
+    var total = (6 + 2 + 2 + header_str.length + 1) % 64
+    if (total != 0) total = 64 - total
+    header_str = header_str.padEnd(header_str.length + total) + "\n"
+    var header = encoder.encode(header_str)
+    var header_len = new Uint8Array((new Uint16Array([header.length])).buffer)
+
+    var arraydata = new Uint8Array(obj.buffer)
+
+    // TODO: combine everything into one big buffer
+    var buffer = new Uint8Array(6 + 2 + 2 + header.length + obj.buffer.byteLength)
+    buffer.set(magic)
+    buffer.set(major, 6)
+    buffer.set(minor, 7)
+    buffer.set(header_len, 8)
+    buffer.set(header, 10)
+    buffer.set(arraydata, 10 + header.length)
+    return buffer
+}
+
+async function save_npz(obj: Array<Float64Array>) {
+    var zip = JSZip()
+    for (let i = 0; i < obj.length; i++) {
+        const element = obj[i];
+        var name = `arr_${i}.npy`
+        var dtype = determine_datatype(element)
+        var buffer = save_npy(element, dtype)
+        zip.file(name, buffer)
+    }
+    var stream = await zip.generateAsync({ type: "arraybuffer" })
+    return stream
+}
+
+function save_feather(obj: ArrayBuffer) {
+    return obj
+}
+
+async function save_file(fname: string, sme: SmeFile) {
+    var zip = JSZip()
+
+    for (const key in sme) {
+        if (sme.hasOwnProperty(key)) {
+            const element = sme[key];
+            var dtype = determine_datatype(element)
+            var content: any = ""
+            var ending = "dat"
+            switch (dtype) {
+                case "dict":
+                    content = JSON.stringify(element)
+                    ending = "json"
+                    break;
+                case "array":
+                    // Save as npz
+                    content = await save_npz(element)
+                    ending = "npz"
+                    break;
+                case "<f8":
+                case "<f4":
+                case "|b1":
+                case "<i2":
+                case "<i4":
+                case "<i8":
+                    // save as npy
+                    content = save_npy(element, dtype)
+                    ending = "npy"
+                    break;
+                case "feather":
+                    content = save_feather(element)
+                    ending = "feather"
+                    break;
+                default:
+                    throw new Error(`No saving mechanism for given filetype ${dtype}`)
+                    break;
+            }
+            zip.file(`${key}.${ending}`, content)
+        }
+    }
+    // var content: ArrayBuffer
+    // fs.writeFile(fname, content, (err: Error) => { if (err) throw err; console.log("Saved file") })
+    zip
+        .generateNodeStream({ type: 'nodebuffer', streamFiles: true })
+        .pipe(fs.createWriteStream(fname))
+        .on('finish', function () {
+            // JSZip generates a readable stream with a "end" event,
+            // but is piped here in a writable stream which emits a "finish" event.
+            console.log("out.zip written.");
+        });
+}
+
+
+async function cast_to_little_endian(fname: string) {
+    var script_file = join(__dirname, "scripts/to_little_endian.py")
+    var tmpobj = tmp.fileSync({ postfix: ".sme" });
+    var fname_out: string = tmpobj.name;
+    console.log(fname_out)
+
+    var promise = new Promise<string>((resolve, reject) => {
+        var child = spawn("python", [script_file, fname, fname_out])
+
+        child.on('exit', (code: any, signal: any) => {
+            console.log(`child process exited with code ${code}`);
+            resolve(fname_out)
+        });
+    })
+
+    return promise
+}
+
+async function load_from_idl_file(fname: string) {
+    var script_file = join(__dirname, "scripts/from_idl_file.py")
+    var tmpobj = tmp.fileSync({ postfix: ".sme" });
+    var fname_out: string = tmpobj.name;
+    console.log(fname_out)
+
+    var promise = new Promise<string>((resolve, reject) => {
+        var child = spawn("python", [script_file, fname, fname_out])
+
+        child.on('exit', (code: any, signal: any) => {
+            console.log(`child process exited with code ${code}`);
+            resolve(fname_out)
+        });
+    })
+
+    return promise
+}
+
+var logDiv = document.getElementById('logDiv');
+async function synthesize_spectrum(sme: SmeFile) {
+    var script_file = join(__dirname, "scripts/synthesize_spectrum.py")
+    var tmpin = tmp.fileSync({ postfix: ".sme" });
+    var tmpout = tmp.fileSync({ postfix: ".sme" });
+    var tmplog = tmp.fileSync({ postfix: ".log", keep: true, dir: join(__dirname, "log") });
+
+    console.log("Watching file: " + tmplog.name)
+    const watcher = chokidar.watch(tmplog.name, { usePolling: true })
+    watcher.on('change', (path: any, stats: any) => {
+        // TODO: color the log
+        var log = fs.readFileSync(path, { encoding: "utf-8" })
+        logDiv.innerText = log;
+    });
+
+    var promise = new Promise<SmeFile>((resolve, reject) => {
+        save_file(tmpin.name, sme).then(() => {
+            var child = spawn("python", [script_file, tmpin.name, tmpout.name, "--log_file=" + tmplog.name])
+
+            child.on('exit', (code: any, signal: any) => {
+                console.log(`child process exited with code ${code}`);
+                if (code == 0) {
+                    load_file(tmpout.name).then(resolve)
+                } else {
+                    reject(code)
+                }
+            });
+        });
+    })
+
+    return promise
+}
+
+
+async function fit_spectrum(sme: SmeFile) {
+    var script_file = join(__dirname, "scripts/fit_spectrum.py")
+    var tmpin = tmp.fileSync({ postfix: ".sme" });
+    var tmpout = tmp.fileSync({ postfix: ".sme" });
+    var tmplog = tmp.fileSync({ postfix: ".log", keep: true, dir: join(__dirname, "log") });
+
+    console.log("Watching file: " + tmplog.name)
+    const watcher = chokidar.watch(tmplog.name, { usePolling: true })
+    watcher.on('change', (path: any, stats: any) => {
+        // TODO: color the log
+        var log = fs.readFileSync(path, { encoding: "utf-8" })
+        logDiv.innerText = log;
+    });
+
+    var promise = new Promise<SmeFile>((resolve, reject) => {
+        save_file(tmpin.name, sme).then(() => {
+            var child = spawn("python", [script_file, tmpin.name, tmpout.name, "teff", "monh", "logg", "--log_file=" + tmplog.name])
+
+            child.on('exit', (code: any, signal: any) => {
+                console.log(`child process exited with code ${code}`);
+                if (code == 0) {
+                    load_file(tmpout.name).then(resolve)
+                } else {
+                    reject(code)
+                }
+            });
+        });
+    })
+
+    return promise
+}
+
+async function get_pysme_version() {
+    var script_file = join(__dirname, "scripts/get_pysme_version.py")
+    var tmpout = tmp.fileSync({ postfix: ".txt" });
+
+    var promise = new Promise<string>((resolve, reject) => {
+        var child = spawn("python", [script_file, tmpout.name])
+
+        child.on('exit', (code: any, signal: any) => {
+            console.log(`child process exited with code ${code}`);
+            if (code == 0) {
+                var data = fs.readFileSync(tmpout.name, { encoding: "utf-8" })
+                resolve(data)
+            } else {
+                reject(code)
+            }
+        });
+    })
+    return promise
+}
+
+var ButtonLoad = document.getElementById("btn-load")
+ButtonLoad.addEventListener('click', async (event) => {
+    var out = await dialog.showOpenDialog({ properties: ["openFile"] })
+    if (!out.canceled) {
+        var fname = out.filePaths[0];
+        console.log("Opening new file: " + fname)
+        try {
+            console.log("Load file: " + fname)
+            sme = await load_file(fname)
+        } catch (err) {
+            // if error is big endian
+            console.error(err)
+            if (err instanceof EndianError) {
+                console.log("Casting file to little endian")
+                fname = await cast_to_little_endian(fname)
+                sme = await load_file(fname)
+            }
+            if (err instanceof IdlError) {
+                console.log("Loading IDL SME file")
+                fname = await load_from_idl_file(fname)
+                sme = await load_file(fname)
+            }
+        }
+        plot_sme(sme)
+    } else {
+        console.log("User did not select a file")
+    }
+})
+
+var ButtonSave = document.getElementById("btn-save")
+ButtonSave.addEventListener('click', async (event) => {
+    var out = await dialog.showSaveDialog({ properties: ["showOverwriteConfirmation"] })
+    if (!out.canceled) {
+        var fname = out.filePath
+        console.log("Saving to file: " + fname)
+        save_file(fname, sme)
+    } else {
+        console.log("User did not select a file")
+    }
+})
+
+var ButtonSynthesize = document.getElementById("btn-synthesize")
+ButtonSynthesize.addEventListener('click', async (event) => {
+    console.log("Start synthesizing")
+    try {
+        sme = await synthesize_spectrum(sme)
+        plot_sme(sme)
+    } catch (err) {
+        console.error(err)
+    }
+})
+
+var ButtonFit = document.getElementById("btn-fit")
+ButtonFit.addEventListener('click', async (event) => {
+    console.log("Start fitting")
+    try {
+        sme = await fit_spectrum(sme)
+        plot_sme(sme)
+    } catch (err) {
+        console.error(err)
+    }
+})